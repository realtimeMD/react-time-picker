--- conflicted
+++ resolved
@@ -26,13 +26,8 @@
         padding: 1px 0;
       }
 
-<<<<<<< HEAD
-      &__input {
-        min-width: calc(~"4px + " 2 * @digit-width);
-=======
       input {
         min-width: calc(~"4px + " @digit-width);
->>>>>>> 70c86358
         height: 100%;
         position: relative;
         padding: 1px;
@@ -49,15 +44,12 @@
         &:invalid {
           background: fade(red, 10%);
         }
-
-        &--hasLeadingZero {
-          margin-left: -@digit-width;
-          padding-left: calc(~"1px + " @digit-width);
-        }
       }
 
-      &__hour {
-        min-width: 0;
+      input&__input--hasLeadingZero {
+        min-width: calc(~"4px + " 2 * @digit-width);
+        margin-left: -@digit-width;
+        padding-left: calc(~"1px + " @digit-width);
       }
     }
 
