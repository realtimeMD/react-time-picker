.react-time-picker {
  display: inline-flex;
  position: relative;
}
.react-time-picker,
.react-time-picker *,
.react-time-picker *:before,
.react-time-picker *:after {
  -moz-box-sizing: border-box;
  -webkit-box-sizing: border-box;
  box-sizing: border-box;
}
.react-time-picker__button {
  display: flex;
  border: thin solid gray;
}
.react-time-picker__button__input {
  min-width: calc(4px + (4px * 3) +  3.24em  +  0.434em);
  flex-grow: 1;
  display: flex;
  padding: 0 2px;
  align-items: baseline;
}
.react-time-picker__button__input__divider {
  padding: 1px 0;
}
<<<<<<< HEAD
.react-time-picker__button__input__input {
  min-width: calc(4px +  1.08em);
=======
.react-time-picker__button__input input {
  min-width: calc(4px +  0.54em);
>>>>>>> 70c86358
  height: 100%;
  position: relative;
  padding: 1px;
  border: 0;
  background: none;
  -moz-appearance: textfield;
}
.react-time-picker__button__input__input::-webkit-outer-spin-button,
.react-time-picker__button__input__input::-webkit-inner-spin-button {
  -webkit-appearance: none;
  margin: 0;
}
.react-time-picker__button__input__input:invalid {
  background: rgba(255, 0, 0, 0.1);
}
.react-time-picker__button__input__input--hasLeadingZero {
  margin-left: -0.54em;
  padding-left: calc(1px +  0.54em);
}
.react-time-picker__button__input__hour {
  min-width: 0;
}
.react-time-picker__button__icon {
  border: 0;
  background: transparent;
  padding: 4px 6px;
  cursor: pointer;
}
.react-time-picker__button__icon:hover svg g,
.react-time-picker__button__icon:focus svg g {
  stroke: #0078d7;
}
.react-time-picker__button__icon svg {
  display: inherit;
}
.react-time-picker__clock {
  width: 200px;
  height: 200px;
  max-width: 100vw;
  padding: 25px;
  background-color: white;
  border: thin solid #a0a096;
  position: absolute;
  top: 100%;
  left: 0;
}
.react-time-picker__clock--closed {
  display: none;
}
.react-time-picker__clock--above-label {
  bottom: 100%;
  top: auto;
}<|MERGE_RESOLUTION|>--- conflicted
+++ resolved
@@ -24,13 +24,8 @@
 .react-time-picker__button__input__divider {
   padding: 1px 0;
 }
-<<<<<<< HEAD
-.react-time-picker__button__input__input {
-  min-width: calc(4px +  1.08em);
-=======
 .react-time-picker__button__input input {
   min-width: calc(4px +  0.54em);
->>>>>>> 70c86358
   height: 100%;
   position: relative;
   padding: 1px;
@@ -38,20 +33,18 @@
   background: none;
   -moz-appearance: textfield;
 }
-.react-time-picker__button__input__input::-webkit-outer-spin-button,
-.react-time-picker__button__input__input::-webkit-inner-spin-button {
+.react-time-picker__button__input input::-webkit-outer-spin-button,
+.react-time-picker__button__input input::-webkit-inner-spin-button {
   -webkit-appearance: none;
   margin: 0;
 }
-.react-time-picker__button__input__input:invalid {
+.react-time-picker__button__input input:invalid {
   background: rgba(255, 0, 0, 0.1);
 }
-.react-time-picker__button__input__input--hasLeadingZero {
+input.react-time-picker__button__input__input--hasLeadingZero {
+  min-width: calc(4px +  1.08em);
   margin-left: -0.54em;
   padding-left: calc(1px +  0.54em);
-}
-.react-time-picker__button__input__hour {
-  min-width: 0;
 }
 .react-time-picker__button__icon {
   border: 0;
