--- conflicted
+++ resolved
@@ -220,7 +220,7 @@
         )}
         {...this.eventProps}
         onFocus={this.onFocus}
-<<<<<<< HEAD
+        onBlur={this.onBlur}
         ref={(ref) => {
           if (!ref) {
             return;
@@ -228,10 +228,6 @@
 
           this.wrapper = ref;
         }}
-=======
-        onBlur={this.onBlur}
-        ref={(ref) => { this.wrapper = ref; }}
->>>>>>> c52975f7
       >
         {this.renderInputs()}
         {this.renderClock()}
